--- conflicted
+++ resolved
@@ -1,10 +1,7 @@
-<<<<<<< HEAD
+mod cruid;
+pub use cruid::Cruid;
 mod engine_time;
 pub use engine_time::EngineTime;
-=======
-mod cruid;
-pub use cruid::Cruid;
->>>>>>> d02240f3
 mod entity_id;
 pub use entity_id::EntityId;
 mod item_id;
