--- conflicted
+++ resolved
@@ -2,12 +2,8 @@
 
 use crate::raw::root::RED4ext as red;
 use crate::types::{
-<<<<<<< HEAD
-    Bitfield, CName, Class, ClassFlags, Enum, Function, GlobalFunction, PoolRef, RedArray, Type,
-=======
     Bitfield, CName, Class, ClassHandle, Enum, Function, GlobalFunction, PoolRef, RedArray,
     RedHashMap, RwSpinLockReadGuard, RwSpinLockWriteGuard, Type,
->>>>>>> bd392bb1
 };
 
 #[repr(transparent)]
