--- conflicted
+++ resolved
@@ -20,14 +20,10 @@
 cmake = "0.1"
 
 [features]
-<<<<<<< HEAD
-default = ["chrono"]
+default = []
 chrono = ["dep:chrono", "dep:chrono-tz"]
 time = ["dep:time"]
-=======
-default = []
 log = ["dep:log"]
->>>>>>> bd392bb1
 
 [lints.rust]
 warnings = "warn"
